--- conflicted
+++ resolved
@@ -131,7 +131,6 @@
 
     train_dataset = datasets.CIFAR10(root="./data", train=True, download=True, transform=train_transform)
     test_dataset = datasets.CIFAR10(root="./data", train=False, download=True, transform=test_transform)
-<<<<<<< HEAD
 
     split = int(np.floor(valid_size * len(train_dataset)))
     indices = list(range(len(train_dataset)))
@@ -140,16 +139,6 @@
     generator = torch.Generator() # Create a generator for reproducibility
     generator.manual_seed(random_seed) # Set the seed for the generator
 
-=======
-
-    split = int(np.floor(valid_size * len(train_dataset)))
-    indices = list(range(len(train_dataset)))
-    train_idx, valid_idx = indices[split:], indices[:split] 
-
-    generator = torch.Generator() # Create a generator for reproducibility
-    generator.manual_seed(random_seed) # Set the seed for the generator
-
->>>>>>> f782bc9e
     train_sampler = SubsetRandomSampler(train_idx, generator)
     valid_sampler = SubsetRandomSampler(valid_idx, generator)
 
@@ -265,11 +254,7 @@
     torch.backends.cudnn.deterministic = True  # Makes results reproducible
     torch.backends.cudnn.benchmark = False     # Slower, but deterministic
     
-<<<<<<< HEAD
 def train_and_return_evaluation_Adam(model_fn, lr, beta_1, beta_2, train_loader, valid_loader, test_loader, device, epochs=100, eval_interval=10):
-=======
-def train_and_return_evaluation_Adam(model_fn, lr, betas, train_loader, valid_loader, test_loader, device, epochs=100, eval_interval=10):
->>>>>>> f782bc9e
     '''Train the model using SGD optimizer and return evaluation metrics.
     The model is trained for a specified number of epochs.
     The accuracy, recall, and F1 score are printed after each evaluation interval.
@@ -301,25 +286,6 @@
         train_one_epoch(model, train_loader, optimizer, criterion, device)
         if epoch % eval_interval == 0:
             acc, rec, f1 = evaluate_model(model, valid_loader, device)
-<<<<<<< HEAD
-            print(f"Epoch {epoch} | Acc={acc:.4f} | Recall={rec:.4f} | F1={f1:.4f}")
-            scores.append((epoch, acc, rec, f1))
-            
-    # Evaluate on the test set after training
-    acc, rec, f1 = evaluate_model(model, test_loader, device)
-    scores.append(("Test", acc, rec, f1))
-    print(f"\nTest Set Evaluation: Acc={acc:.4f} | Recall={rec:.4f} | F1={f1:.4f}")
-
-    return scores, model
-
-# extract the learning rate, beta_1, and beta_2 from the model name
-def extract_params_Adam(model_name):
-    parts = model_name.split('_')
-    learning_rate = float(parts[2])
-    beta_1 = float(parts[4])
-    beta_2 = float(parts[6][:-4])
-    return learning_rate, beta_1, beta_2
-=======
             print(f"Epoch {epoch} | Acc={acc:.4f} | Recall={rec:.4f} | F1={f1:.4f}")
             scores.append((epoch, acc, rec, f1))
 
@@ -367,11 +333,18 @@
             acc, rec, f1 = evaluate_model(model, valid_loader, device)
             print(f"Epoch {epoch} | Acc={acc:.4f} | Recall={rec:.4f} | F1={f1:.4f}")
             scores.append((epoch, acc, rec, f1))
-    
-    # Test set evaluation
+            
+    # Evaluate on the test set after training
     acc, rec, f1 = evaluate_model(model, test_loader, device)
     scores.append(("Test", acc, rec, f1))
     print(f"\nTest Set Evaluation: Acc={acc:.4f} | Recall={rec:.4f} | F1={f1:.4f}")
 
     return scores, model
->>>>>>> f782bc9e
+
+# extract the learning rate, beta_1, and beta_2 from the model name
+def extract_params_Adam(model_name):
+    parts = model_name.split('_')
+    learning_rate = float(parts[2])
+    beta_1 = float(parts[4])
+    beta_2 = float(parts[6][:-4])
+    return learning_rate, beta_1, beta_2