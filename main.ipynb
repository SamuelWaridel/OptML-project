{
 "cells": [
  {
   "cell_type": "markdown",
   "metadata": {},
   "source": [
    "# Main Notebook for running code"
   ]
  },
  {
   "cell_type": "markdown",
   "metadata": {},
   "source": [
    "## Imports"
   ]
  },
  {
   "cell_type": "code",
<<<<<<< HEAD
   "execution_count": 5,
=======
   "execution_count": 7,
>>>>>>> 11cd414a
   "metadata": {},
   "outputs": [],
   "source": [
    "import numpy as np\n",
    "import matplotlib.pyplot as plt\n",
    "import seaborn as sns\n",
    "import pandas as pd\n",
    "import sklearn\n",
    "import torch\n",
<<<<<<< HEAD
    "\n",
    "from Functions.implementations import *\n",
    "from Functions.visualization import *"
=======
    "import torchvision\n",
    "import torch.nn as nn\n",
    "import torch.optim as optim\n",
    "from torch.utils.data import DataLoader\n",
    "from torchvision import datasets, transforms\n",
    "from sklearn.metrics import accuracy_score, recall_score, f1_score"
>>>>>>> 11cd414a
   ]
  },
  {
   "cell_type": "code",
   "execution_count": null,
   "metadata": {},
   "outputs": [],
   "source": [
    "class SimpleCNN(nn.Module):\n",
    "    def __init__(self):\n",
    "        super(SimpleCNN, self).__init__()\n",
    "        self.conv_layer = nn.Sequential(\n",
    "            nn.Conv2d(3, 32, kernel_size=3, padding=1),\n",
    "            nn.ReLU(),\n",
    "            nn.MaxPool2d(2),  # 28x28 -> 14x14\n",
    "\n",
    "            nn.Conv2d(32, 64, kernel_size=3, padding=1),\n",
    "            nn.ReLU(),\n",
    "            nn.MaxPool2d(2),  # 14x14 -> 7x7\n",
    "        )\n",
    "        self.fc_layer = nn.Sequential(\n",
    "            nn.Flatten(),\n",
    "            nn.Linear(64 * 8 * 8, 128),\n",
    "            nn.ReLU(),\n",
    "            nn.Linear(128, 10)\n",
    "        )\n",
    "\n",
    "    def forward(self, x):\n",
    "        x = self.conv_layer(x)\n",
    "        x = self.fc_layer(x)\n",
    "        return x"
   ]
  },
  {
   "cell_type": "code",
   "execution_count": null,
   "metadata": {},
   "outputs": [],
   "source": [
    "class VGGLike(nn.Module):\n",
    "    def __init__(self):\n",
    "        super(VGGLike, self).__init__()\n",
    "        self.features = nn.Sequential(\n",
    "            nn.Conv2d(3, 64, 3, padding=1), nn.ReLU(),\n",
    "            nn.MaxPool2d(2),  # 32 → 16\n",
    "\n",
    "            nn.Conv2d(64, 128, 3, padding=1), nn.ReLU(),\n",
    "            nn.MaxPool2d(2),  # 16 → 8\n",
    "\n",
    "            nn.Conv2d(128, 256, 3, padding=1), nn.ReLU(),\n",
    "            nn.Conv2d(256, 256, 3, padding=1), nn.ReLU(),\n",
    "            nn.MaxPool2d(2),  # 8 → 4\n",
    "        )\n",
    "        self.classifier = nn.Sequential(\n",
    "            nn.Flatten(),\n",
    "            nn.Linear(256 * 4 * 4, 256), nn.ReLU(),\n",
    "            nn.Linear(256, 10)\n",
    "        )\n",
    "\n",
    "    def forward(self, x):\n",
    "        x = self.features(x)\n",
    "        x = self.classifier(x)\n",
    "        return x"
   ]
  },
  {
   "cell_type": "code",
   "execution_count": null,
   "metadata": {},
   "outputs": [],
   "source": [
    "def get_resnet18_cifar():\n",
    "    model = models.resnet18(num_classes=10)\n",
    "    model.conv1 = nn.Conv2d(3, 64, kernel_size=3, stride=1, padding=1, bias=False)\n",
    "    model.maxpool = nn.Identity()  # Remove the first maxpool to preserve spatial resolution\n",
    "    return model"
   ]
  },
  {
   "cell_type": "code",
   "execution_count": null,
   "metadata": {},
   "outputs": [],
   "source": [
    "def get_data_loaders(batch_size=64):\n",
    "    transform = transforms.Compose([\n",
    "        transforms.ToTensor(),\n",
    "        transforms.Normalize((0.4914, 0.4822, 0.4465), \n",
    "                             (0.2470, 0.2435, 0.2616))  # CIFAR-10 mean and std\n",
    "    ])\n",
    "\n",
    "    train_dataset = datasets.CIFAR10(root=\"./data\", train=True, download=True, transform=transform)\n",
    "    test_dataset = datasets.CIFAR10(root=\"./data\", train=False, download=True, transform=transform)\n",
    "\n",
    "    train_loader = DataLoader(train_dataset, batch_size=batch_size, shuffle=True)\n",
    "    test_loader = DataLoader(test_dataset, batch_size=batch_size, shuffle=False)\n",
    "\n",
    "    return train_loader, test_loader"
   ]
  },
  {
   "cell_type": "code",
   "execution_count": 10,
   "metadata": {},
   "outputs": [],
   "source": [
    "def evaluate_model(model, dataloader, device):\n",
    "    model.eval()\n",
    "    y_true, y_pred = [], []\n",
    "\n",
    "    with torch.no_grad():\n",
    "        for images, labels in dataloader:\n",
    "            images, labels = images.to(device), labels.to(device)\n",
    "            outputs = model(images)\n",
    "            preds = torch.argmax(outputs, dim=1)\n",
    "\n",
    "            y_true.extend(labels.cpu().numpy())\n",
    "            y_pred.extend(preds.cpu().numpy())\n",
    "\n",
    "    accuracy = accuracy_score(y_true, y_pred)\n",
    "    recall = recall_score(y_true, y_pred, average='macro')\n",
    "    f1 = f1_score(y_true, y_pred, average='macro')\n",
    "    return accuracy, recall, f1"
   ]
  },
  {
   "cell_type": "code",
   "execution_count": 11,
   "metadata": {},
   "outputs": [],
   "source": [
    "def train_one_epoch(model, dataloader, optimizer, criterion, device):\n",
    "    model.train()\n",
    "    for images, labels in dataloader:\n",
    "        images, labels = images.to(device), labels.to(device)\n",
    "\n",
    "        optimizer.zero_grad()\n",
    "        outputs = model(images)\n",
    "        loss = criterion(outputs, labels)\n",
    "        loss.backward()\n",
    "        optimizer.step()\n",
    "\n",
    "\n",
    "def train(model, train_loader, test_loader, optimizer, criterion, device, num_epochs=5):\n",
    "    for epoch in range(num_epochs):\n",
    "        train_one_epoch(model, train_loader, optimizer, criterion, device)\n",
    "        acc, rec, f1 = evaluate_model(model, test_loader, device)\n",
    "        print(f\"Epoch {epoch+1}/{num_epochs} - Accuracy: {acc:.4f}, Recall: {rec:.4f}, F1: {f1:.4f}\")"
   ]
  },
  {
   "cell_type": "code",
   "execution_count": 12,
   "metadata": {},
   "outputs": [
    {
     "name": "stdout",
     "output_type": "stream",
     "text": [
      "Downloading http://yann.lecun.com/exdb/mnist/train-images-idx3-ubyte.gz\n",
      "Failed to download (trying next):\n",
      "HTTP Error 404: Not Found\n",
      "\n",
      "Downloading https://ossci-datasets.s3.amazonaws.com/mnist/train-images-idx3-ubyte.gz\n",
      "Downloading https://ossci-datasets.s3.amazonaws.com/mnist/train-images-idx3-ubyte.gz to ./data\\MNIST\\raw\\train-images-idx3-ubyte.gz\n"
     ]
    },
    {
     "name": "stderr",
     "output_type": "stream",
     "text": [
      "100%|██████████| 9912422/9912422 [00:01<00:00, 6711242.53it/s] \n"
     ]
    },
    {
     "name": "stdout",
     "output_type": "stream",
     "text": [
      "Extracting ./data\\MNIST\\raw\\train-images-idx3-ubyte.gz to ./data\\MNIST\\raw\n",
      "\n",
      "Downloading http://yann.lecun.com/exdb/mnist/train-labels-idx1-ubyte.gz\n",
      "Failed to download (trying next):\n",
      "HTTP Error 404: Not Found\n",
      "\n",
      "Downloading https://ossci-datasets.s3.amazonaws.com/mnist/train-labels-idx1-ubyte.gz\n",
      "Downloading https://ossci-datasets.s3.amazonaws.com/mnist/train-labels-idx1-ubyte.gz to ./data\\MNIST\\raw\\train-labels-idx1-ubyte.gz\n"
     ]
    },
    {
     "name": "stderr",
     "output_type": "stream",
     "text": [
      "100%|██████████| 28881/28881 [00:00<00:00, 294885.44it/s]\n"
     ]
    },
    {
     "name": "stdout",
     "output_type": "stream",
     "text": [
      "Extracting ./data\\MNIST\\raw\\train-labels-idx1-ubyte.gz to ./data\\MNIST\\raw\n",
      "\n",
      "Downloading http://yann.lecun.com/exdb/mnist/t10k-images-idx3-ubyte.gz\n",
      "Failed to download (trying next):\n",
      "HTTP Error 404: Not Found\n",
      "\n",
      "Downloading https://ossci-datasets.s3.amazonaws.com/mnist/t10k-images-idx3-ubyte.gz\n",
      "Downloading https://ossci-datasets.s3.amazonaws.com/mnist/t10k-images-idx3-ubyte.gz to ./data\\MNIST\\raw\\t10k-images-idx3-ubyte.gz\n"
     ]
    },
    {
     "name": "stderr",
     "output_type": "stream",
     "text": [
      "100%|██████████| 1648877/1648877 [00:00<00:00, 2227252.00it/s]\n"
     ]
    },
    {
     "name": "stdout",
     "output_type": "stream",
     "text": [
      "Extracting ./data\\MNIST\\raw\\t10k-images-idx3-ubyte.gz to ./data\\MNIST\\raw\n",
      "\n",
      "Downloading http://yann.lecun.com/exdb/mnist/t10k-labels-idx1-ubyte.gz\n",
      "Failed to download (trying next):\n",
      "HTTP Error 404: Not Found\n",
      "\n",
      "Downloading https://ossci-datasets.s3.amazonaws.com/mnist/t10k-labels-idx1-ubyte.gz\n",
      "Downloading https://ossci-datasets.s3.amazonaws.com/mnist/t10k-labels-idx1-ubyte.gz to ./data\\MNIST\\raw\\t10k-labels-idx1-ubyte.gz\n"
     ]
    },
    {
     "name": "stderr",
     "output_type": "stream",
     "text": [
      "100%|██████████| 4542/4542 [00:00<00:00, 3016233.18it/s]\n"
     ]
    },
    {
     "name": "stdout",
     "output_type": "stream",
     "text": [
      "Extracting ./data\\MNIST\\raw\\t10k-labels-idx1-ubyte.gz to ./data\\MNIST\\raw\n",
      "\n"
     ]
    },
    {
     "ename": "KeyboardInterrupt",
     "evalue": "",
     "output_type": "error",
     "traceback": [
      "\u001b[1;31m---------------------------------------------------------------------------\u001b[0m",
      "\u001b[1;31mKeyboardInterrupt\u001b[0m                         Traceback (most recent call last)",
      "Cell \u001b[1;32mIn[12], line 9\u001b[0m\n\u001b[0;32m      6\u001b[0m criterion \u001b[38;5;241m=\u001b[39m nn\u001b[38;5;241m.\u001b[39mCrossEntropyLoss()\n\u001b[0;32m      7\u001b[0m optimizer \u001b[38;5;241m=\u001b[39m optim\u001b[38;5;241m.\u001b[39mAdam(model\u001b[38;5;241m.\u001b[39mparameters(), lr\u001b[38;5;241m=\u001b[39m\u001b[38;5;241m0.001\u001b[39m)\n\u001b[1;32m----> 9\u001b[0m train(model, train_loader, test_loader, optimizer, criterion, device, num_epochs\u001b[38;5;241m=\u001b[39m\u001b[38;5;241m5\u001b[39m)\n",
      "Cell \u001b[1;32mIn[11], line 15\u001b[0m, in \u001b[0;36mtrain\u001b[1;34m(model, train_loader, test_loader, optimizer, criterion, device, num_epochs)\u001b[0m\n\u001b[0;32m     13\u001b[0m \u001b[38;5;28;01mdef\u001b[39;00m \u001b[38;5;21mtrain\u001b[39m(model, train_loader, test_loader, optimizer, criterion, device, num_epochs\u001b[38;5;241m=\u001b[39m\u001b[38;5;241m5\u001b[39m):\n\u001b[0;32m     14\u001b[0m     \u001b[38;5;28;01mfor\u001b[39;00m epoch \u001b[38;5;129;01min\u001b[39;00m \u001b[38;5;28mrange\u001b[39m(num_epochs):\n\u001b[1;32m---> 15\u001b[0m         train_one_epoch(model, train_loader, optimizer, criterion, device)\n\u001b[0;32m     16\u001b[0m         acc, rec, f1 \u001b[38;5;241m=\u001b[39m evaluate_model(model, test_loader, device)\n\u001b[0;32m     17\u001b[0m         \u001b[38;5;28mprint\u001b[39m(\u001b[38;5;124mf\u001b[39m\u001b[38;5;124m\"\u001b[39m\u001b[38;5;124mEpoch \u001b[39m\u001b[38;5;132;01m{\u001b[39;00mepoch\u001b[38;5;241m+\u001b[39m\u001b[38;5;241m1\u001b[39m\u001b[38;5;132;01m}\u001b[39;00m\u001b[38;5;124m/\u001b[39m\u001b[38;5;132;01m{\u001b[39;00mnum_epochs\u001b[38;5;132;01m}\u001b[39;00m\u001b[38;5;124m - Accuracy: \u001b[39m\u001b[38;5;132;01m{\u001b[39;00macc\u001b[38;5;132;01m:\u001b[39;00m\u001b[38;5;124m.4f\u001b[39m\u001b[38;5;132;01m}\u001b[39;00m\u001b[38;5;124m, Recall: \u001b[39m\u001b[38;5;132;01m{\u001b[39;00mrec\u001b[38;5;132;01m:\u001b[39;00m\u001b[38;5;124m.4f\u001b[39m\u001b[38;5;132;01m}\u001b[39;00m\u001b[38;5;124m, F1: \u001b[39m\u001b[38;5;132;01m{\u001b[39;00mf1\u001b[38;5;132;01m:\u001b[39;00m\u001b[38;5;124m.4f\u001b[39m\u001b[38;5;132;01m}\u001b[39;00m\u001b[38;5;124m\"\u001b[39m)\n",
      "Cell \u001b[1;32mIn[11], line 7\u001b[0m, in \u001b[0;36mtrain_one_epoch\u001b[1;34m(model, dataloader, optimizer, criterion, device)\u001b[0m\n\u001b[0;32m      4\u001b[0m images, labels \u001b[38;5;241m=\u001b[39m images\u001b[38;5;241m.\u001b[39mto(device), labels\u001b[38;5;241m.\u001b[39mto(device)\n\u001b[0;32m      6\u001b[0m optimizer\u001b[38;5;241m.\u001b[39mzero_grad()\n\u001b[1;32m----> 7\u001b[0m outputs \u001b[38;5;241m=\u001b[39m model(images)\n\u001b[0;32m      8\u001b[0m loss \u001b[38;5;241m=\u001b[39m criterion(outputs, labels)\n\u001b[0;32m      9\u001b[0m loss\u001b[38;5;241m.\u001b[39mbackward()\n",
      "File \u001b[1;32mc:\\Users\\33651\\anaconda3\\Lib\\site-packages\\torch\\nn\\modules\\module.py:1511\u001b[0m, in \u001b[0;36mModule._wrapped_call_impl\u001b[1;34m(self, *args, **kwargs)\u001b[0m\n\u001b[0;32m   1509\u001b[0m     \u001b[38;5;28;01mreturn\u001b[39;00m \u001b[38;5;28mself\u001b[39m\u001b[38;5;241m.\u001b[39m_compiled_call_impl(\u001b[38;5;241m*\u001b[39margs, \u001b[38;5;241m*\u001b[39m\u001b[38;5;241m*\u001b[39mkwargs)  \u001b[38;5;66;03m# type: ignore[misc]\u001b[39;00m\n\u001b[0;32m   1510\u001b[0m \u001b[38;5;28;01melse\u001b[39;00m:\n\u001b[1;32m-> 1511\u001b[0m     \u001b[38;5;28;01mreturn\u001b[39;00m \u001b[38;5;28mself\u001b[39m\u001b[38;5;241m.\u001b[39m_call_impl(\u001b[38;5;241m*\u001b[39margs, \u001b[38;5;241m*\u001b[39m\u001b[38;5;241m*\u001b[39mkwargs)\n",
      "File \u001b[1;32mc:\\Users\\33651\\anaconda3\\Lib\\site-packages\\torch\\nn\\modules\\module.py:1520\u001b[0m, in \u001b[0;36mModule._call_impl\u001b[1;34m(self, *args, **kwargs)\u001b[0m\n\u001b[0;32m   1515\u001b[0m \u001b[38;5;66;03m# If we don't have any hooks, we want to skip the rest of the logic in\u001b[39;00m\n\u001b[0;32m   1516\u001b[0m \u001b[38;5;66;03m# this function, and just call forward.\u001b[39;00m\n\u001b[0;32m   1517\u001b[0m \u001b[38;5;28;01mif\u001b[39;00m \u001b[38;5;129;01mnot\u001b[39;00m (\u001b[38;5;28mself\u001b[39m\u001b[38;5;241m.\u001b[39m_backward_hooks \u001b[38;5;129;01mor\u001b[39;00m \u001b[38;5;28mself\u001b[39m\u001b[38;5;241m.\u001b[39m_backward_pre_hooks \u001b[38;5;129;01mor\u001b[39;00m \u001b[38;5;28mself\u001b[39m\u001b[38;5;241m.\u001b[39m_forward_hooks \u001b[38;5;129;01mor\u001b[39;00m \u001b[38;5;28mself\u001b[39m\u001b[38;5;241m.\u001b[39m_forward_pre_hooks\n\u001b[0;32m   1518\u001b[0m         \u001b[38;5;129;01mor\u001b[39;00m _global_backward_pre_hooks \u001b[38;5;129;01mor\u001b[39;00m _global_backward_hooks\n\u001b[0;32m   1519\u001b[0m         \u001b[38;5;129;01mor\u001b[39;00m _global_forward_hooks \u001b[38;5;129;01mor\u001b[39;00m _global_forward_pre_hooks):\n\u001b[1;32m-> 1520\u001b[0m     \u001b[38;5;28;01mreturn\u001b[39;00m forward_call(\u001b[38;5;241m*\u001b[39margs, \u001b[38;5;241m*\u001b[39m\u001b[38;5;241m*\u001b[39mkwargs)\n\u001b[0;32m   1522\u001b[0m \u001b[38;5;28;01mtry\u001b[39;00m:\n\u001b[0;32m   1523\u001b[0m     result \u001b[38;5;241m=\u001b[39m \u001b[38;5;28;01mNone\u001b[39;00m\n",
      "Cell \u001b[1;32mIn[8], line 22\u001b[0m, in \u001b[0;36mSimpleCNN.forward\u001b[1;34m(self, x)\u001b[0m\n\u001b[0;32m     20\u001b[0m \u001b[38;5;28;01mdef\u001b[39;00m \u001b[38;5;21mforward\u001b[39m(\u001b[38;5;28mself\u001b[39m, x):\n\u001b[0;32m     21\u001b[0m     x \u001b[38;5;241m=\u001b[39m \u001b[38;5;28mself\u001b[39m\u001b[38;5;241m.\u001b[39mconv_layer(x)\n\u001b[1;32m---> 22\u001b[0m     x \u001b[38;5;241m=\u001b[39m \u001b[38;5;28mself\u001b[39m\u001b[38;5;241m.\u001b[39mfc_layer(x)\n\u001b[0;32m     23\u001b[0m     \u001b[38;5;28;01mreturn\u001b[39;00m x\n",
      "File \u001b[1;32mc:\\Users\\33651\\anaconda3\\Lib\\site-packages\\torch\\nn\\modules\\module.py:1511\u001b[0m, in \u001b[0;36mModule._wrapped_call_impl\u001b[1;34m(self, *args, **kwargs)\u001b[0m\n\u001b[0;32m   1509\u001b[0m     \u001b[38;5;28;01mreturn\u001b[39;00m \u001b[38;5;28mself\u001b[39m\u001b[38;5;241m.\u001b[39m_compiled_call_impl(\u001b[38;5;241m*\u001b[39margs, \u001b[38;5;241m*\u001b[39m\u001b[38;5;241m*\u001b[39mkwargs)  \u001b[38;5;66;03m# type: ignore[misc]\u001b[39;00m\n\u001b[0;32m   1510\u001b[0m \u001b[38;5;28;01melse\u001b[39;00m:\n\u001b[1;32m-> 1511\u001b[0m     \u001b[38;5;28;01mreturn\u001b[39;00m \u001b[38;5;28mself\u001b[39m\u001b[38;5;241m.\u001b[39m_call_impl(\u001b[38;5;241m*\u001b[39margs, \u001b[38;5;241m*\u001b[39m\u001b[38;5;241m*\u001b[39mkwargs)\n",
      "File \u001b[1;32mc:\\Users\\33651\\anaconda3\\Lib\\site-packages\\torch\\nn\\modules\\module.py:1520\u001b[0m, in \u001b[0;36mModule._call_impl\u001b[1;34m(self, *args, **kwargs)\u001b[0m\n\u001b[0;32m   1515\u001b[0m \u001b[38;5;66;03m# If we don't have any hooks, we want to skip the rest of the logic in\u001b[39;00m\n\u001b[0;32m   1516\u001b[0m \u001b[38;5;66;03m# this function, and just call forward.\u001b[39;00m\n\u001b[0;32m   1517\u001b[0m \u001b[38;5;28;01mif\u001b[39;00m \u001b[38;5;129;01mnot\u001b[39;00m (\u001b[38;5;28mself\u001b[39m\u001b[38;5;241m.\u001b[39m_backward_hooks \u001b[38;5;129;01mor\u001b[39;00m \u001b[38;5;28mself\u001b[39m\u001b[38;5;241m.\u001b[39m_backward_pre_hooks \u001b[38;5;129;01mor\u001b[39;00m \u001b[38;5;28mself\u001b[39m\u001b[38;5;241m.\u001b[39m_forward_hooks \u001b[38;5;129;01mor\u001b[39;00m \u001b[38;5;28mself\u001b[39m\u001b[38;5;241m.\u001b[39m_forward_pre_hooks\n\u001b[0;32m   1518\u001b[0m         \u001b[38;5;129;01mor\u001b[39;00m _global_backward_pre_hooks \u001b[38;5;129;01mor\u001b[39;00m _global_backward_hooks\n\u001b[0;32m   1519\u001b[0m         \u001b[38;5;129;01mor\u001b[39;00m _global_forward_hooks \u001b[38;5;129;01mor\u001b[39;00m _global_forward_pre_hooks):\n\u001b[1;32m-> 1520\u001b[0m     \u001b[38;5;28;01mreturn\u001b[39;00m forward_call(\u001b[38;5;241m*\u001b[39margs, \u001b[38;5;241m*\u001b[39m\u001b[38;5;241m*\u001b[39mkwargs)\n\u001b[0;32m   1522\u001b[0m \u001b[38;5;28;01mtry\u001b[39;00m:\n\u001b[0;32m   1523\u001b[0m     result \u001b[38;5;241m=\u001b[39m \u001b[38;5;28;01mNone\u001b[39;00m\n",
      "File \u001b[1;32mc:\\Users\\33651\\anaconda3\\Lib\\site-packages\\torch\\nn\\modules\\container.py:217\u001b[0m, in \u001b[0;36mSequential.forward\u001b[1;34m(self, input)\u001b[0m\n\u001b[0;32m    215\u001b[0m \u001b[38;5;28;01mdef\u001b[39;00m \u001b[38;5;21mforward\u001b[39m(\u001b[38;5;28mself\u001b[39m, \u001b[38;5;28minput\u001b[39m):\n\u001b[0;32m    216\u001b[0m     \u001b[38;5;28;01mfor\u001b[39;00m module \u001b[38;5;129;01min\u001b[39;00m \u001b[38;5;28mself\u001b[39m:\n\u001b[1;32m--> 217\u001b[0m         \u001b[38;5;28minput\u001b[39m \u001b[38;5;241m=\u001b[39m module(\u001b[38;5;28minput\u001b[39m)\n\u001b[0;32m    218\u001b[0m     \u001b[38;5;28;01mreturn\u001b[39;00m \u001b[38;5;28minput\u001b[39m\n",
      "File \u001b[1;32mc:\\Users\\33651\\anaconda3\\Lib\\site-packages\\torch\\nn\\modules\\module.py:1511\u001b[0m, in \u001b[0;36mModule._wrapped_call_impl\u001b[1;34m(self, *args, **kwargs)\u001b[0m\n\u001b[0;32m   1509\u001b[0m     \u001b[38;5;28;01mreturn\u001b[39;00m \u001b[38;5;28mself\u001b[39m\u001b[38;5;241m.\u001b[39m_compiled_call_impl(\u001b[38;5;241m*\u001b[39margs, \u001b[38;5;241m*\u001b[39m\u001b[38;5;241m*\u001b[39mkwargs)  \u001b[38;5;66;03m# type: ignore[misc]\u001b[39;00m\n\u001b[0;32m   1510\u001b[0m \u001b[38;5;28;01melse\u001b[39;00m:\n\u001b[1;32m-> 1511\u001b[0m     \u001b[38;5;28;01mreturn\u001b[39;00m \u001b[38;5;28mself\u001b[39m\u001b[38;5;241m.\u001b[39m_call_impl(\u001b[38;5;241m*\u001b[39margs, \u001b[38;5;241m*\u001b[39m\u001b[38;5;241m*\u001b[39mkwargs)\n",
      "File \u001b[1;32mc:\\Users\\33651\\anaconda3\\Lib\\site-packages\\torch\\nn\\modules\\module.py:1520\u001b[0m, in \u001b[0;36mModule._call_impl\u001b[1;34m(self, *args, **kwargs)\u001b[0m\n\u001b[0;32m   1515\u001b[0m \u001b[38;5;66;03m# If we don't have any hooks, we want to skip the rest of the logic in\u001b[39;00m\n\u001b[0;32m   1516\u001b[0m \u001b[38;5;66;03m# this function, and just call forward.\u001b[39;00m\n\u001b[0;32m   1517\u001b[0m \u001b[38;5;28;01mif\u001b[39;00m \u001b[38;5;129;01mnot\u001b[39;00m (\u001b[38;5;28mself\u001b[39m\u001b[38;5;241m.\u001b[39m_backward_hooks \u001b[38;5;129;01mor\u001b[39;00m \u001b[38;5;28mself\u001b[39m\u001b[38;5;241m.\u001b[39m_backward_pre_hooks \u001b[38;5;129;01mor\u001b[39;00m \u001b[38;5;28mself\u001b[39m\u001b[38;5;241m.\u001b[39m_forward_hooks \u001b[38;5;129;01mor\u001b[39;00m \u001b[38;5;28mself\u001b[39m\u001b[38;5;241m.\u001b[39m_forward_pre_hooks\n\u001b[0;32m   1518\u001b[0m         \u001b[38;5;129;01mor\u001b[39;00m _global_backward_pre_hooks \u001b[38;5;129;01mor\u001b[39;00m _global_backward_hooks\n\u001b[0;32m   1519\u001b[0m         \u001b[38;5;129;01mor\u001b[39;00m _global_forward_hooks \u001b[38;5;129;01mor\u001b[39;00m _global_forward_pre_hooks):\n\u001b[1;32m-> 1520\u001b[0m     \u001b[38;5;28;01mreturn\u001b[39;00m forward_call(\u001b[38;5;241m*\u001b[39margs, \u001b[38;5;241m*\u001b[39m\u001b[38;5;241m*\u001b[39mkwargs)\n\u001b[0;32m   1522\u001b[0m \u001b[38;5;28;01mtry\u001b[39;00m:\n\u001b[0;32m   1523\u001b[0m     result \u001b[38;5;241m=\u001b[39m \u001b[38;5;28;01mNone\u001b[39;00m\n",
      "File \u001b[1;32mc:\\Users\\33651\\anaconda3\\Lib\\site-packages\\torch\\nn\\modules\\linear.py:116\u001b[0m, in \u001b[0;36mLinear.forward\u001b[1;34m(self, input)\u001b[0m\n\u001b[0;32m    115\u001b[0m \u001b[38;5;28;01mdef\u001b[39;00m \u001b[38;5;21mforward\u001b[39m(\u001b[38;5;28mself\u001b[39m, \u001b[38;5;28minput\u001b[39m: Tensor) \u001b[38;5;241m-\u001b[39m\u001b[38;5;241m>\u001b[39m Tensor:\n\u001b[1;32m--> 116\u001b[0m     \u001b[38;5;28;01mreturn\u001b[39;00m F\u001b[38;5;241m.\u001b[39mlinear(\u001b[38;5;28minput\u001b[39m, \u001b[38;5;28mself\u001b[39m\u001b[38;5;241m.\u001b[39mweight, \u001b[38;5;28mself\u001b[39m\u001b[38;5;241m.\u001b[39mbias)\n",
      "\u001b[1;31mKeyboardInterrupt\u001b[0m: "
     ]
    }
   ],
   "source": [
    "device = torch.device(\"cuda\" if torch.cuda.is_available() else \"cpu\")\n",
    "\n",
    "model = SimpleCNN().to(device)\n",
    "train_loader, test_loader = get_data_loaders()\n",
    "\n",
    "criterion = nn.CrossEntropyLoss()\n",
    "optimizer = optim.Adam(model.parameters(), lr=0.001)\n",
    "\n",
    "train(model, train_loader, test_loader, optimizer, criterion, device, num_epochs=5)"
   ]
  },
  {
   "cell_type": "markdown",
   "metadata": {},
   "source": [
    "## SGD :"
   ]
  },
  {
   "cell_type": "code",
   "execution_count": null,
   "metadata": {},
   "outputs": [],
   "source": [
    "import os\n",
    "\n",
    "#only for google Colab :\n",
    "\n",
    "# Set a path in your Google Drive\n",
    "csv_path = \"/content/drive/MyDrive/OptiML/sgd_gridsearch_results.csv\"\n",
    "\n",
    "# Create the CSV with headers if it doesn't exist\n",
    "if not os.path.exists(csv_path):\n",
    "    columns = [\"learning_rate\", \"momentum\"] + [f\"epoch_{i}\" for i in range(10, 101, 10)]\n",
    "    pd.DataFrame(columns=columns).to_csv(csv_path, index=False)"
   ]
  },
  {
   "cell_type": "code",
   "execution_count": null,
   "metadata": {},
   "outputs": [],
   "source": [
    "epochs = 100\n",
    "eval_interval = 10"
   ]
  },
  {
   "cell_type": "code",
   "execution_count": null,
   "metadata": {},
   "outputs": [],
   "source": [
    "from IPython.display import clear_output\n",
    "\n",
    "def train_and_return_evaluation_SGD(model_fn, lr, momentum, train_loader, test_loader, device, epochs=100, eval_interval=10):\n",
    "    clear_output(wait=True)\n",
    "\n",
    "    model = model_fn().to(device)\n",
    "    optimizer = optim.SGD(model.parameters(), lr=lr, momentum=momentum)\n",
    "    criterion = nn.CrossEntropyLoss()\n",
    "\n",
    "    scores = []\n",
    "\n",
    "    print(f\"\\n🔧 Training with SGD: lr={lr}, momentum={momentum}\")\n",
    "    for epoch in range(1, epochs + 1):\n",
    "        train_one_epoch(model, train_loader, optimizer, criterion, device)\n",
    "        if epoch % eval_interval == 0:\n",
    "            acc, rec, f1 = evaluate_model(model, test_loader, device)\n",
    "            print(f\"Epoch {epoch} | Acc={acc:.4f} | Recall={rec:.4f} | F1={f1:.4f}\")\n",
    "            scores.append((epoch, acc, rec, f1))\n",
    "\n",
    "    return scores"
   ]
  },
  {
   "cell_type": "code",
   "execution_count": null,
   "metadata": {},
   "outputs": [],
   "source": [
    "import random\n",
    "import numpy as np\n",
    "import torch\n",
    "\n",
    "def set_seed(seed=42):\n",
    "    random.seed(seed)\n",
    "    np.random.seed(seed)\n",
    "    torch.manual_seed(seed)\n",
    "    torch.cuda.manual_seed(seed)\n",
    "    torch.backends.cudnn.deterministic = True  # Makes results reproducible\n",
    "    torch.backends.cudnn.benchmark = False     # Slower, but deterministic\n",
    "\n",
    "set_seed(42)"
   ]
  },
  {
   "cell_type": "code",
   "execution_count": null,
   "metadata": {},
   "outputs": [],
   "source": [
    "from itertools import product\n",
    "\n",
    "\n",
    "device = torch.device(\"cuda\" if torch.cuda.is_available() else \"cpu\")\n",
    "train_loader, test_loader = get_data_loaders(batch_size=128)\n",
    "\n",
    "results_grid = {}\n",
    "\n",
    "# learning_rates = [5e-2, 1e-2, 5e-3, 1e-3]\n",
    "# momentums = [0.0, 0.6, 0.9, 0.99]\n",
    "\n",
    "learning_rates = [1e-2]\n",
    "momentums = [0.0, 0.6, 0.9]\n",
    "\n",
    "# Iterate over all combinations of lr and momentum\n",
    "for lr, momentum in product(learning_rates, momentums):\n",
    "    scores = train_and_return_evaluation_SGD(\n",
    "        VGGLike,\n",
    "        lr=lr,\n",
    "        momentum=momentum,\n",
    "        train_loader=train_loader,\n",
    "        test_loader=test_loader,\n",
    "        device=device,\n",
    "        epochs=epochs,\n",
    "        eval_interval=eval_interval\n",
    "    )\n",
    "    results_grid[(lr, momentum)] = scores\n",
    "\n",
    "    # Extract F1 scores only, for CSV export\n",
    "    f1_scores = [f1 for (_, _, _, f1) in scores]\n",
    "\n",
    "    row = [lr, momentum] + f1_scores\n",
    "\n",
    "    # Append to CSV\n",
    "    df_row = pd.DataFrame([row])\n",
    "    df_row.to_csv(csv_path, mode='a', header=False, index=False)"
   ]
  }
 ],
 "metadata": {
  "kernelspec": {
   "display_name": "base",
   "language": "python",
   "name": "python3"
  },
  "language_info": {
   "codemirror_mode": {
    "name": "ipython",
    "version": 3
   },
   "file_extension": ".py",
   "mimetype": "text/x-python",
   "name": "python",
   "nbconvert_exporter": "python",
   "pygments_lexer": "ipython3",
   "version": "3.12.4"
  }
 },
 "nbformat": 4,
 "nbformat_minor": 2
}<|MERGE_RESOLUTION|>--- conflicted
+++ resolved
@@ -16,11 +16,7 @@
   },
   {
    "cell_type": "code",
-<<<<<<< HEAD
-   "execution_count": 5,
-=======
    "execution_count": 7,
->>>>>>> 11cd414a
    "metadata": {},
    "outputs": [],
    "source": [
@@ -30,18 +26,12 @@
     "import pandas as pd\n",
     "import sklearn\n",
     "import torch\n",
-<<<<<<< HEAD
-    "\n",
-    "from Functions.implementations import *\n",
-    "from Functions.visualization import *"
-=======
     "import torchvision\n",
     "import torch.nn as nn\n",
     "import torch.optim as optim\n",
     "from torch.utils.data import DataLoader\n",
     "from torchvision import datasets, transforms\n",
     "from sklearn.metrics import accuracy_score, recall_score, f1_score"
->>>>>>> 11cd414a
    ]
   },
   {
